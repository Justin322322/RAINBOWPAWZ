'use client';

import React, { createContext, useContext, useState, useEffect, ReactNode, useRef } from 'react';
<<<<<<< HEAD
import { useToast } from './ToastContext';
=======
>>>>>>> 5962cfab
import { isAuthenticated, getUserId, getAccountType } from '@/utils/auth';
import { useToast } from './ToastContext';

export interface Notification {
  id: number;
  title: string;
  message: string;
  type: 'info' | 'success' | 'warning' | 'error';
  is_read: number;
  link: string | null;
  created_at: string;
}

interface NotificationContextType {
  notifications: Notification[];
  unreadCount: number;
  loading: boolean;
  error: string | null;
  fetchNotifications: (unreadOnly?: boolean) => Promise<void>;
  markAsRead: (notificationId: number) => Promise<void>;
  markAllAsRead: () => Promise<void>;
  removeNotification: (notificationId: number) => Promise<void>;
}

const NotificationContext = createContext<NotificationContextType | undefined>(undefined);

export const useNotifications = () => {
  const context = useContext(NotificationContext);
  if (!context) {
    throw new Error('useNotifications must be used within a NotificationProvider');
  }
  return context;
};

interface NotificationProviderProps {
  children: ReactNode;
}

export function NotificationProvider({ children }: NotificationProviderProps) {
  const [notifications, setNotifications] = useState<Notification[]>([]);
  const [unreadCount, setUnreadCount] = useState<number>(0);
  const [loading, setLoading] = useState<boolean>(false);
  const [error, setError] = useState<string | null>(null);
  const { showToast } = useToast();

  // Track multiple timeouts for proper cleanup - fixes race condition
  const timeoutIdsRef = useRef<Set<NodeJS.Timeout>>(new Set());

  const fetchNotifications = async (unreadOnly = false) => {
    // Declare timeout ID at function scope to ensure cleanup works properly
    let timeoutId: NodeJS.Timeout | null = null;

    // Check if user is authenticated
    if (typeof window !== 'undefined' && !isAuthenticated()) {
      setNotifications([]);
      setUnreadCount(0);
      return { notifications: [], unreadCount: 0 };
    }

    try {
      setLoading(true);
      setError(null);

      // Determine user type
      const userId = getUserId();
      const userType = getAccountType();
      const isAdmin = userType === 'admin';
      const isBusiness = userType === 'business';

      // Simplified user ID validation - only check for null/undefined since getUserId() returns string | null
      // The API relies on authentication headers for user identity, so we don't need strict ID validation
      if (!userId) {
        // Don't throw an error, just set empty data and return gracefully
        // This makes the application more resilient to authentication edge cases
        setNotifications([]);
        setUnreadCount(0);
        return { notifications: [], unreadCount: 0 };
      }

      // Use the appropriate API endpoint based on user type
      let apiUrl = '';
      if (isAdmin) {
        apiUrl = '/api/admin/notifications';
      } else if (isBusiness) {
        apiUrl = `/api/cremation/notifications`;
      } else {
        apiUrl = '/api/user/notifications';
      }

      // Add query parameters properly
      const params = new URLSearchParams();
      if (unreadOnly) {
        params.append('unread_only', 'true');
      }
      
      // Add limit parameter for non-admin endpoints to prevent unlimited results
      if (!isAdmin) {
        params.append('limit', '50');
      }
      
      // Add cache-busting parameter to prevent stale data
      params.append('t', Date.now().toString());
      
      // Construct the final URL with proper query string
      apiUrl += `?${params.toString()}`;

      // Use timeout to prevent hanging requests
      const controller = new AbortController();
      timeoutId = setTimeout(() => controller.abort(), 8000);
      
      // Track timeout for cleanup - add to set to handle concurrent calls
      timeoutIdsRef.current.add(timeoutId);

      const response = await fetch(apiUrl, {
        headers: {
          'Cache-Control': 'no-cache, no-store, must-revalidate',
          'Pragma': 'no-cache'
        },
        signal: controller.signal
      });

      // Clear timeout since request completed and remove from tracking set
      if (timeoutId) {
        clearTimeout(timeoutId);
        timeoutIdsRef.current.delete(timeoutId);
      }

      if (!response.ok) {
        // If unauthorized or any other error, just set empty data without throwing an error
        // This makes the application more resilient to authentication issues

        // For database connection errors, show a fallback message
        if (response.status === 500) {
          // Check if it's a database connection error
          try {
            const errorData = await response.json();
            if (errorData.details && errorData.details.includes('Too many connections')) {
              console.warn('Database connection limit reached. Notifications temporarily unavailable.');
            }
          } catch (_e) {
            // Ignore JSON parsing errors
          }
        }

        setNotifications([]);
        setUnreadCount(0);
        return { notifications: [], unreadCount: 0 };
      }

      // Check the content type to ensure it's JSON
      const contentType = response.headers.get('content-type');
      if (!contentType || !contentType.includes('application/json')) {
        const _text = await response.text();
        setNotifications([]);
        setUnreadCount(0);
        return { notifications: [], unreadCount: 0 };
      }

      try {
        const data = await response.json();

        // Ensure data has the expected structure
        if (!data || typeof data !== 'object') {
          setNotifications([]);
          setUnreadCount(0);
          return { notifications: [], unreadCount: 0 };
        }

        // Set notifications with fallback to empty array if missing
        if (Array.isArray(data.notifications)) {
          const mappedNotifications = data.notifications.map((notif: any) => {
            // Convert is_read to ensure consistency (it might be TINYINT(1), BOOLEAN, or 0/1)
            const isRead = typeof notif.is_read === 'boolean' 
              ? (notif.is_read ? 1 : 0)
              : (notif.is_read ? 1 : 0);
              
            return {
              ...notif,
              // Ensure we have the correct structure for all notification types
              id: notif.id,
              title: notif.title || 'Notification',
              message: notif.message || '',
              type: notif.type || 'info',
              is_read: isRead,
              link: notif.link || null,
              created_at: notif.created_at || new Date().toISOString()
            };
          });
          
          setNotifications(mappedNotifications);
          
          // Calculate unread count consistently
          setUnreadCount(data.notifications.filter((n: any) => {
            return n.is_read === false || n.is_read === 0;
          }).length);
        } else {
          // Fallback for any other structure
          setNotifications([]);
          setUnreadCount(0);
        }

        return data;
      } catch (_jsonError) {
        setNotifications([]);
        setUnreadCount(0);
        return { notifications: [], unreadCount: 0 };
      }
    } catch (err) {
      // Clean up timeout if request fails or is aborted
      if (timeoutId) {
        clearTimeout(timeoutId);
        timeoutIdsRef.current.delete(timeoutId);
      }

      // Handle AbortError specifically to avoid showing error messages for timeouts
      if (err instanceof Error && err.name === 'AbortError') {
      } else {
        const errorMessage = err instanceof Error ? err.message : 'An unknown error occurred';
        setError(errorMessage);
      }

      // Set empty data on error
      setNotifications([]);
      setUnreadCount(0);
      return { notifications: [], unreadCount: 0 };
    } finally {
      setLoading(false);
    }
  };

  // Mark a notification as read
  const markAsRead = async (notificationId: number) => {
    // Check if user is authenticated
    if (typeof window !== 'undefined' && !isAuthenticated()) {
      return;
    }

    try {
      // Use a generic endpoint and let the server determine the user type
      const response = await fetch('/api/user/notifications', {
        method: 'PATCH',
        headers: {
          'Content-Type': 'application/json',
        },
        body: JSON.stringify({ notificationId: notificationId }),
      });

      if (!response.ok) {
        // If any error occurs, just log it and continue without throwing
        if (process.env.NODE_ENV === 'development') {
          console.warn('Failed to mark notification as read:', response.status);
        }
        return;
      }

      // Update local state
      setNotifications(prev =>
        prev.map(notification =>
          notification.id === notificationId
            ? { ...notification, is_read: 1 }
            : notification
        )
      );

      setUnreadCount(prev => Math.max(0, prev - 1));

      return await response.json();
    } catch (err) {
      const errorMessage = err instanceof Error ? err.message : 'An unknown error occurred';
      showToast(errorMessage, 'error');
    }
  };

  // Mark all notifications as read
  const markAllAsRead = async () => {
    // Check if user is authenticated
    if (typeof window !== 'undefined' && !isAuthenticated()) {
      return;
    }

    try {
      // Use a generic endpoint and let the server determine the user type
      const response = await fetch('/api/user/notifications', {
        method: 'PATCH',
        headers: {
          'Content-Type': 'application/json',
        },
        body: JSON.stringify({ markAll: true }),
      });

      if (!response.ok) {
        // If any error occurs, just log it and continue without throwing
        if (process.env.NODE_ENV === 'development') {
          console.warn('Failed to mark all notifications as read:', response.status);
        }
        return;
      }

      // Update local state
      setNotifications(prev =>
        prev.map(notification => ({ ...notification, is_read: 1 }))
      );

      setUnreadCount(0);

      return await response.json();
    } catch (err) {
      const errorMessage = err instanceof Error ? err.message : 'An unknown error occurred';
      showToast(errorMessage, 'error');
    }
  };

  // Remove a specific notification
  const removeNotification = async (notificationId: number) => {
    // Check if user is authenticated
    if (typeof window !== 'undefined' && !isAuthenticated()) {
      return;
    }

    // Validate notification ID
    if (!notificationId || isNaN(notificationId) || notificationId <= 0) {
      showToast('Invalid notification ID', 'error');
      return;
    }

    try {
      // Use a generic endpoint and let the server determine the user type
      const response = await fetch(`/api/user/notifications/${notificationId}`, {
        method: 'DELETE',
        headers: {
          'Content-Type': 'application/json',
        },
      });

      if (!response.ok) {
        const errorData = await response.json();
        throw new Error(errorData.error || 'Failed to remove notification');
      }

      // Update local state - remove the notification from the list
      setNotifications(prev => prev.filter(notification => notification.id !== notificationId));

      // Update unread count if the removed notification was unread
      setUnreadCount(prev => {
        const removedNotification = notifications.find(n => n.id === notificationId);
        if (removedNotification && removedNotification.is_read === 0) {
          return Math.max(0, prev - 1);
        }
        return prev;
      });

      showToast('Notification removed successfully', 'success');
      return await response.json();
    } catch (err) {
      const errorMessage = err instanceof Error ? err.message : 'An unknown error occurred';
      showToast(errorMessage, 'error');
    }
  };

  // Initial fetch of notifications only if user is authenticated
  useEffect(() => {
    // Prevent multiple interval instances
    let intervalId: NodeJS.Timeout | null = null;

    // Check if user is authenticated before fetching notifications
    if (typeof window !== 'undefined' && isAuthenticated()) {
      // Initial fetch with error handling
      fetchNotifications().catch(_err => {
        // Don't show error toast for initial load to avoid annoying users
      });

      // Set up polling to check for new notifications every 2 minutes (reduced from 1 minute)
      // This helps reduce server load and excessive API calls
      intervalId = setInterval(() => {
        // Check authentication again before each fetch
        if (isAuthenticated()) {
          // Wrap in try/catch to prevent unhandled promise rejections
          try {
            fetchNotifications().catch(_err => {
              // Silent fail for background updates
            });
          } catch (_error) {
          }
        } else {
          // If no longer authenticated, clear the interval
          if (intervalId) {
            clearInterval(intervalId);
            intervalId = null;
          }
        }
      }, 120000); // 2 minutes
    }

    // Clean up interval and any pending timeouts on component unmount
    return () => {
      if (intervalId) {
        clearInterval(intervalId);
        intervalId = null;
      }
      
      // Clear any pending timeouts from fetchNotifications
      // Create a local copy to avoid ref value change warning
      const currentTimeoutIds = timeoutIdsRef.current;
      currentTimeoutIds.forEach(timeoutId => {
        clearTimeout(timeoutId);
      });
      currentTimeoutIds.clear();
    };
  }, []); // Empty dependency array to run only once on mount

  return (
    <NotificationContext.Provider
      value={{
        notifications,
        unreadCount,
        loading,
        error,
        fetchNotifications,
        markAsRead,
        markAllAsRead,
        removeNotification,
      }}
    >
      {children}
    </NotificationContext.Provider>
  );
}<|MERGE_RESOLUTION|>--- conflicted
+++ resolved
@@ -1,10 +1,6 @@
 'use client';
 
 import React, { createContext, useContext, useState, useEffect, ReactNode, useRef } from 'react';
-<<<<<<< HEAD
-import { useToast } from './ToastContext';
-=======
->>>>>>> 5962cfab
 import { isAuthenticated, getUserId, getAccountType } from '@/utils/auth';
 import { useToast } from './ToastContext';
 
