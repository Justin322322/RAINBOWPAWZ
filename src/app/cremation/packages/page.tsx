--- conflicted
+++ resolved
@@ -74,7 +74,6 @@
     //   refetch();
     // Or reset any cache/state that triggers a re-fetch
   }, []);
-<<<<<<< HEAD
 
   const handleDetailsPackage = useCallback((packageId: number) => {
     const pkg = packages.find(p => p.id === packageId);
@@ -84,8 +83,6 @@
     }
   }, [packages]);
 
-=======
->>>>>>> 8208c29d
   const handleCloseModals = useCallback(() => {
     setShowCreateModal(false);
     setShowEditModal(false);
